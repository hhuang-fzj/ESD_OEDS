--- conflicted
+++ resolved
@@ -23,12 +23,8 @@
 import time
 from datetime import date, datetime, timedelta
 
-<<<<<<< HEAD
-from gie import GiePandasClient
-=======
 import pandas as pd
 from roiti.gie import GiePandasClient
->>>>>>> a5db452c
 from sqlalchemy import create_engine, text
 
 from crawler.config import db_uri
